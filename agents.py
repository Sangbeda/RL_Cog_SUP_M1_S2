from environments import *
import random
from plotter import *
from collections import deque
import copy
<<<<<<< HEAD
=======
import copy
>>>>>>> 92fcb018


class Event:
    """
    This class will represent events that we have experienced
    """

    def __init__(self, state: int, action: str, reward: float, arrival_state: int, priority: float | None) -> None:
        """
        The Event consists of a state and action we experienced, and also a corresponding priority
        """
        self.state = state
        self.action = action
        self.reward = reward
        self.arrival_state = arrival_state
        self.priority = priority

    def __gt__(self, other):
        """
        The > operator between 2 Events. We need this to be able to sort arrays
        """
        return self.priority > other.priority


class RLagent:
    """
    This is the parent class of all agents.
    """

    def __init__(self, environment: Environment, gamma=0.9, epsilon=0., **kwargs) -> None:
        """
        Setting up the agent. The Q-table will be a dictinoary mapping states to dictionaries, where each dict maps
        actions to their corresponding Q-values
        :kwargs replay_type: "random", "forward", "backward", "prioritized" or "trajectory", "bidirectional"
                max_replay: the maximum number of replay steps, None meaning no limit
                replay_threshold: the minimum change in Q-values that will still elicit a replay event. A float value
                    between 0 and infinity (None). If max_replay is infinite, this value has to be finite.
                plot_from: [int] Plot from the nth episode. If None, no plotting takes place
        :return:
        """
        self._gamma = gamma
        self._epsilon = epsilon
        self._Q = {state: {action: 0 for action in environment.get_actions()}
                   for state in environment.get_states()}
        self._current_state = environment.get_current_state()

        # About the replay
        self._buffer_size = kwargs.get('max_replay', None)
        self._memory_buffer = deque(maxlen=self._buffer_size)
        self._replay_type = kwargs.get('replay_type', None)
        if self._replay_type not in [None, 'random', 'forward', 'backward', 'prioritized', 'trajectory', 'bidirectional']:
            raise ValueError(f'{self._replay_type} is not a valid replay type.')
        self._replay_threshold = kwargs.get('replay_threshold', None)
        if self._replay_type is not None and self._buffer_size is None and self._replay_threshold is None:
            raise ValueError(f'When {self._replay_type}-type replay is used, "max_replay" or "replay_threshold" '
                             f'needs to be specified.')
        self._plot_from = kwargs.get('plot_from', None)
        self._episode = 0
        self._plotter = None
        self._beta_online = kwargs.get('beta_online', 20)  # The beta parameter for the softmax policy
        self._beta_offline = kwargs.get('beta_offline', 10)  # The beta parameter for the softmax policy
        return

    # Private methods --------------------------------------------------------------------------------------------------
    def __take_step__(self, arrival_state: int) -> None:
        """
        Updates the current state in the agent
        """
        self._current_state = arrival_state
        if self._plotter is not None:
            self._plotter.update_agent_pos(self._current_state)

    def __Q_max__(self, state: int, possible_actions=None) -> dict:
        """
        Returns the best Q-value and the corresponding action in a given state
        :param state: the state of interest
        :param possible_actions: the list of action from which we intend to choose the best. If not specified, it means
            all actions can be considered
        :return: a dict containing both the Q-value and the corresponding actions (list)
        """
        if possible_actions is None:
            possible_actions = list(self._Q[state].keys())
        Q_max = {'value': 0, 'action': [possible_actions[0]]}
        for action in possible_actions:
            if self._Q[state][action] > Q_max['value']:
                Q_max['value'] = self._Q[state][action]
                Q_max['action'] = [action]
            elif self._Q[state][action] == Q_max['value']:
                Q_max['action'].append(action)
        return Q_max

    def __known_actions__(self, state:int) -> list:
        """
        Returns all the actions corresponding to a given state
        """
        return list(self._Q[state].keys())
    
    # Private methods related to the replay ----------------------------------------------------------------------------
    def __store_event__(self, state: int, action: str, reward: float, arrival_state: int, priority: float | None) -> None:
        """
        This method will create an Event-type object and either
            - Overwrite an existing memory in the memory buffer; or
            - Create a new memory
        If the memory buffer is full, then this function will delete the oldest memory as well
        """
        # 1) In case of prioritized sweeping, we have to occasionally overwrite an element's priority
        if self._replay_type == 'prioritized' or self._replay_type == 'bidirectional':
            for event in self._memory_buffer:
                if event.state == state and event.action == action:
                    event.priority = max(event.priority, abs(priority))

        # 2) Otherwise, if it is not in the buffer, let's add it to the front
        event = Event(state=state, action=action, reward=reward, arrival_state=arrival_state, priority=abs(priority))
        self._memory_buffer.appendleft(event)

        # 2a) Or if we are prioritized, it will not actually be the front
        # deque will automatically remove the oldest element if the buffer is full
        if self._replay_type == 'prioritized' or self._replay_type == 'bidirectional':
            sorted_events = sorted(self._memory_buffer, key=lambda e: e.priority, reverse=True)
            self._memory_buffer = deque(sorted_events, maxlen=self._buffer_size)

    def __classical_replay__(self):
        """
        Implements the classical (random, forward, backwards) replay algorithms
        """
        if self._plotter is not None:
            self._plotter.clear()

        # 1) Prepare the buffer that we are iterating through
        memory_buffer = copy.deepcopy(self._memory_buffer)
<<<<<<< HEAD
=======
        memory_buffer = copy.deepcopy(self._memory_buffer)
>>>>>>> 92fcb018
        if self._replay_type == 'forward':
            memory_buffer.reverse()
            memory_buffer = deque(memory_buffer, maxlen=self._buffer_size)
        elif self._replay_type == 'random':
            tmp = list(memory_buffer)
<<<<<<< HEAD
=======
            tmp = list(memory_buffer)
>>>>>>> 92fcb018
            random.shuffle(tmp)
            memory_buffer = deque(tmp, maxlen=self._buffer_size)

        # 2) Now we need to iterate until we are under threshold or over the specified number of steps
        replay_steps = 0
        max_Q_change = self._replay_threshold
        while abs(max_Q_change) >= self._replay_threshold:
            max_Q_change = 0
            for event in memory_buffer:
                delta_Q = self.reinforcement_learning(state=event.state, action=event.action, reward=event.reward,
                                                      arrival_state=event.arrival_state)
                if abs(delta_Q) > abs(max_Q_change):
                    max_Q_change = delta_Q
                replay_steps += 1
                if replay_steps >= self._buffer_size:
                    return

    def __prioritized_sweeping__(self):
        """
        Implements the prioritized sweeping algorithm
        """
        # In case of prioritized sweeping, we will update the memory buffer real time
<<<<<<< HEAD
        if self._plotter is not None:
            self._plotter.clear()
        for replay_step in range(self._buffer_size):
            event = self._memory_buffer.popleft()
            self.reinforcement_learning(state=event.state, action=event.action, reward=event.reward,
                                                  arrival_state=event.arrival_state)
            if not self._memory_buffer:
                return
        return
=======
        if self._replay_type != 'bidirectional':
            delta_Q = 0
            if self._plotter is not None:
                self._plotter.clear()
            for _ in range(self._buffer_size):
                event = self._memory_buffer.popleft() # no need to remove the event, as it will be remove automatically if exceeds buffer size
                self.reinforcement_learning(state=event.state, action=event.action, reward=event.reward,
                                                    arrival_state=event.arrival_state)
                if not self._memory_buffer:
                    return delta_Q
            return delta_Q
        else:
            pass # in case of bidirectional replay, placeholder for the bidirectional replay
>>>>>>> 92fcb018

    # Public methods to instruct the agent -----------------------------------------------------------------------------
    def get_pos(self) -> int:
        """
        Gets the agent's current position
        """
        return self._current_state

    def move(self, state: int) -> None:
        """
        Moves the agent to a given location
        """
        self._current_state = state
        return

    def pre_train(self, action: str, arrival_state: int, reward: float) -> None:
        """
        Placeholder for the pre-training of the MB agents
        """
        self.__take_step__(arrival_state=arrival_state)
        return
    
    def action_selection(self, state=None, beta=None) -> dict:
        """
        Chooses what action to take based on the state the agent is in
        :param state: the state in which the action needs to be chosen. If None is specified, the current state is used
            Note: if the state is specified, it is considered to be a virtual step, thus a more conservative action
            selection is used wherein only those actions are considered which have been experienced
        :return: the chosen action
        """
        if state is None:
            state = self._current_state
            possible_actions = list(self._Q[state].keys())
        else:
            possible_actions = self.__known_actions__(state=state)
            if not possible_actions and self._replay_type != 'bidirectional':
                return {}
        # if np.random.uniform(0, 1, 1) <= self._epsilon:
        #     random_index = np.random.choice(range(len(possible_actions)))
        #     action = possible_actions[random_index]
        #     return {'action': action, 'Q-value': self._Q[state][action]}
        # greedy_actions = self.__Q_max__(state=state, possible_actions=possible_actions)['action']
        # action = np.random.choice(greedy_actions)
        beta = self._beta_online if beta is None else beta
        action = self._softmax_policy(state=state, beta=beta)
        return {'action': action, 'Q-value': self._Q[state][action]}

    def reinforcement_learning(self, action: str, arrival_state: int, reward: float, state=None, terminated=False) -> float:
        """
        This is a placeholder function for all the learning algorithms down the line. It does two things. Updates the
        agent's current location and initializes the plot if needed
        :param action: the action taken
        :param arrival_state: the state the agent arrived in after taking the action
        :param reward: the reward received over the state transition
        :param state: if a state is specified, it means I am not learning the current state, ergo it is a replay step
        :param terminated: it is the end of an episode
        """
        if state is None:
            self.__take_step__(arrival_state=arrival_state)
            if terminated:
                self._episode += 1
        if self._plotter is None:
            if self._plot_from == self._episode:
                self._plotter = MattarDawMazePlot(current_state=self._current_state,
                                                  Q_values=[self.__Q_max__(state)['value'] for state in self._Q.keys()])
        if self._plotter is not None and state is None:
            self._plotter.clear()
        return 0

    def memory_replay(self):
        """
        This function will perform the memory replay, by choosing the appropriate replay function.
        """

        if self._replay_type in ['random', 'forward', 'backward']:
            self.__classical_replay__()
        elif self._replay_type == 'prioritized':
            self.__prioritized_sweeping__()
        return

    def _softmax_policy(self, state:int, beta=10):
         
        # Q_values
        all_actions = list(self._Q[state].keys())
        Qs = np.array([self._Q[state][action] for action in all_actions])
        Q_max = np.max(Qs)
        exp_Q = np.exp(beta * (Qs - Q_max)) # avoid overflow
        # exp_Q = np.exp(beta * Qs)

        # softmax probabilities
        probabilities = exp_Q / np.sum(exp_Q)

        # action selection
        action = np.random.choice(all_actions, p=probabilities)

        return action

class MFagent(RLagent):
    """
    This is the model-free agent that will use the Q-learning algorithm
    """

    def __init__(self, environment: Environment, gamma=0.9, epsilon=0.05, alpha=0.3, **kwargs):
        """
        Setting up the MF agent. Unlike its parent (and little brother, the MB agent) this agent needs an alpha param
        """
        super().__init__(environment=environment, gamma=gamma, epsilon=epsilon, **kwargs)
        self._alpha = alpha

    # The hidden methods necessary for Q-learning ----------------------------------------------------------------------
    def __Q_learning__(self, action: str, arrival_state: int, reward: float, state: int) -> float:
        """
        The Q-learning algorithm
        If state is None, we are learning the Q-value of the current state
        """
        Q_max = self.__Q_max__(state=arrival_state)['value']
        TD_error = reward + self._gamma * Q_max - self._Q[state][action]
        self._Q[state][action] += self._alpha * TD_error
        if self._plotter is not None:
            self._plotter.update_Q_values(state=state, Q_max=self.__Q_max__(state)['value'])
        return self._alpha * TD_error

    # We overwrite the RL method coming from the parent class ----------------------------------------------------------
    def reinforcement_learning(self, action: str, arrival_state: int, reward: float, state=None,
                               terminated=False) -> float:
        """
        The MF agent will simply use Q-learning to update its Q-values.
        :param action: the action taken
        :param arrival_state: the state the agent arrived in after taking the action
        :param reward: the reward received over the state transition
        :param state: if a state is specified, it means I am not learning the current state, ergo it is a replay step
        :param terminated: is the episode terminated?
        """
        curr_state = state
        if curr_state is None:
            curr_state = self._current_state
        super().reinforcement_learning(action=action, arrival_state=arrival_state, reward=reward, state=state,
                                       terminated=terminated)
        delta_Q = self.__Q_learning__(action=action, arrival_state=arrival_state, reward=reward, state=curr_state)
        if state is None and self._replay_type not in [None, 'trajectory']:
            self.__store_event__(state=curr_state, action=action, reward=reward, arrival_state=arrival_state,
                                 priority=delta_Q)
        return delta_Q


class MBagent(RLagent):
    """
    This is the model-based agent that will use the VI algorithm
    """

    def __init__(self, environment: Environment, gamma=0.9, epsilon=0.05, theta=0.0001, window_length=10,
                 **kwargs) -> None:
        """
        Setting up the MF agent. This agent will also store a model of the environment in the form of a reward- and a
        transition function. This means that this agent will need a convergence threshold for its calculations (theta)
        and a window length for updating its model
        :kwargs predecessors: Should predecessors be added to the prioritized sweeping array?
        """
        self._theta = theta
        self._window_length = window_length
        super().__init__(environment=environment, gamma=gamma, epsilon=epsilon, **kwargs)
        self._reward_history = {state: {action: [] for action in environment.get_actions()}
                                for state in environment.get_states()}
        self._reward_fun = {state: {action: 0 for action in environment.get_actions()}
                            for state in environment.get_states()}
        self._transition_history = {state: {action: []
                                            for action in environment.get_actions()}
                                    for state in environment.get_states()}
        self._transition_function = {state: {action: [1 / len(environment.get_states())] * len(environment.get_states())
                                             for action in environment.get_actions()}
                                     for state in environment.get_states()}
        self._predecessors = kwargs.get('predecessors', False)

        if self._predecessors and self._replay_type != 'prioritized':
            raise ValueError('Predecessor search only makes sense while using prioritized sweeping')
    
    # Hidden methods unique to the MB agent ----------------------------------------------------------------------------
    def __known_actions__(self, state:int) -> list:
        """
        Returns all the known actions corresponding to a given state (i.e. the actions already taken)
        """
        possible_actions = super().__known_actions__(state)
        known_actions = []
        for action in possible_actions:
            cumul_history = [sum(transition) for transition in zip(*self._transition_history[state][action])]
            if cumul_history and sum(cumul_history) > 0:
                known_actions.append(action)
        return known_actions
    
    def __update_model__(self, state: int, action: str, arrival_state: int, reward=None) -> None:
        """
        Updates the world model based on the experienced transition
        :param state: The state in which the update takes place
        :param action: the action taken
        :param arrival_state: the state the agent arrived in after taking the action
        :param reward: the reward received over the state transition. If None, we're in pre-training mode and not
            learning a reward function
        """
        if reward is not None:
            self._reward_history[state][action].append(reward)
            if len(self._reward_history[state][action]) > self._window_length:
                self._reward_history[state][action].pop(0)
            self._reward_fun[state][action] = np.average(self._reward_history[state][action])

        transition = [0] * len(self._Q.keys())
        transition[arrival_state] = 1
        self._transition_history[state][action].append(transition)
        if len(self._transition_history[state][action]) > self._window_length:
            self._transition_history[state][action].pop(0)
        self._transition_function[state][action] = \
            np.sum(np.array(self._transition_history[state][action]), axis=0) / \
            np.sum(np.array(self._transition_history[state][action]))
        return
    
    def __one_step___value_iteration____(self, state: int, action: str) -> float:
        """
        Performs a single step of the value iteration algorithm
        """
        Q_t = self._Q[state][action]  # The current Q-value in (s, a)
        expected_V = 0  # The expected V-function of the arrival state
        for arrival_state in self._Q.keys():
            Q_max = self.__Q_max__(state=arrival_state)['value']
            expected_V += self._transition_function[state][action][arrival_state] * Q_max

        self._Q[state][action] = self._reward_fun[state][action] + self._gamma * expected_V
        if self._plotter is not None:
            self._plotter.update_Q_values(state=state, Q_max=self.__Q_max__(state)['value'])
        return self._Q[state][action] - Q_t

    # Hidden methods related to MB replay ------------------------------------------------------------------------------
    def __value_iteration__(self) -> float:
        """
        The value iteration algorithm
        """
        if self._plotter is not None:
            self._plotter.clear()
        max_Q_change = self._theta  # The biggest absolute Q-value change we experineced in the WHOLE state space
        while abs(max_Q_change) >= self._theta:
            max_Q_change = 0
            for state in self._Q.keys():
                for action in self._Q[state].keys():
                    delta_Q = self.__one_step___value_iteration____(state=state, action=action)
                    if abs(delta_Q) > abs(max_Q_change):
                        max_Q_change = delta_Q
        return max_Q_change

    def __trajectory_sampling__(self, state: int):
        """
        The trajectory sampling method of replay
        :param state: The state in which the trajectories start
        """
        if self._plotter is not None:
            self._plotter.clear()
        max_Q_change = 0
        for _ in range(self._buffer_size):
            if self._replay_type == 'bidirectional':
                action = self.action_selection(state=state, beta=self._beta_offline)['action']
            else:
                action = self.action_selection(state=state, beta=self._beta_online)['action']
            if not action:
                return
            arrival_state = int(np.random.choice(list(self._Q.keys()), p=self._transition_function[state][action]))
            reward = self._reward_fun[state][action]
            delta_Q = self.reinforcement_learning(state=state, action=action, reward=reward,
                                                  arrival_state=arrival_state)
            max_Q_change = max(abs(delta_Q), max_Q_change)
            if reward > 0:  # If it is the end of a simulated episode
                if max_Q_change < self._replay_threshold:
                    return
                max_Q_change = 0
            state = arrival_state

    def __predecessor_search__(self, state: int, priority: float):
        """
        Performs the predecessor search and adds each one to the memeory buffer
        :param state: The state the predecessors of which we want to find
        :param priority: The priority of the state that we will back propagate to its predecessors
        """

        if abs(priority) < self._replay_threshold:
            return
        # For every possible action ...
        for action in self._Q[state].keys():
            predecessor_states = list(self._Q.keys())
            # And every possible (predecessor) state
            for predecessor in predecessor_states:
                # We check if there is a realistic chance of a transition taking place from the predecessor,
                # via the action to the given state
                cumul_history = [sum(transition) for transition in zip(*self._transition_history[predecessor][action])]
                if cumul_history and cumul_history[state] > 0 and \
                   self._transition_function[predecessor][action][state] > 0:
                    # If there is a possibility that the transition (predecessor, action, state) took place
                    # 1) We back propagate the priority to the predecessor
                    predecessor_priority = priority * self._gamma * \
                                           self._transition_function[predecessor][action][state]
                    # 2) We store the event
                    self.__store_event__(state=predecessor, action=action,
                                         reward=self._reward_fun[predecessor][action],
                                         arrival_state=state, priority=predecessor_priority)

    # Overwriting some of the paren class's public methods -------------------------------------------------------------
    def pre_train(self, action: str, arrival_state: int, reward: float) -> None:
        """
        Placeholder for the pre-training of the different types of agents
        """
        self.__update_model__(state=self._current_state, action=action, arrival_state=arrival_state, reward=None)
        super().pre_train(action=action, arrival_state=arrival_state, reward=reward)
        return

    def reinforcement_learning(self, action: str, arrival_state: int, reward: float, state=None,
                               terminated=False) -> float:
        """
        The MF agent will simply use Q-learning to update its Q-values
        :param action: the action taken
        :param arrival_state: the state the agent arrived in after taking the action
        :param reward: the reward received over the state transition
        :param state: if a state is specified, it means I am not learning the current state, ergo it is a replay step
        :param terminated: is this the end of an episode
        """
        curr_state = state
        if curr_state is None:
            curr_state = self._current_state
        super().reinforcement_learning(action=action, arrival_state=arrival_state, reward=reward, state=state,
                                       terminated=terminated)
        if state is None:  # Meaning that it is a real step
            self.__update_model__(state=curr_state, action=action, arrival_state=arrival_state, reward=reward)

        if self._replay_type is None:
            delta_Q = self.__value_iteration__()
        else:
            delta_Q = self.__one_step___value_iteration____(state=curr_state, action=action)

        if state is None and self._replay_type not in [None, 'trajectory']:
            self.__store_event__(state=self._current_state, action=action, reward=reward, arrival_state=arrival_state,
                                 priority=delta_Q)
        if self._predecessors:
            self.__predecessor_search__(state=curr_state, priority=delta_Q)
        return delta_Q

    def memory_replay(self):
        """
        This function will add the option of trajectory sampling to the parent class's replay function.
        """
        #super().memory_replay()
        #if self._replay_type == 'trajectory':

        super().memory_replay()
        if self._replay_type == 'trajectory':
            self.__trajectory_sampling__(self._current_state)
        return


# DONE: Modify the predecessor search to adapt to the bidirectional search
# DONE: implment the _softmax_policy method for the MBagent_BD class
#DONE:  add beta_offline parameter to the constructor of the MBagent_BD class
# DONE:  add _maxLoops parameter to the constructor of the MBagent_BD class
# DONE:  add _budget_ps parameter to the constructor of the MBagent_BD class
# DONE:  add _budget_ts parameter to the constructor of the MBagent_BD class

class MBagent_BD(RLagent):
    """
    This is the model-based agent that will use the VI algorithm
    """

    def __init__(self, environment: Environment, gamma=0.9, epsilon=0.05, theta=0.0001, window_length=10,
                 **kwargs) -> None:
        """
        Setting up the MF agent. This agent will also store a model of the environment in the form of a reward- and a
        transition function. This means that this agent will need a convergence threshold for its calculations (theta)
        and a window length for updating its model
        :kwargs predecessors: Should predecessors be added to the prioritized sweeping array?
        """
        self._theta = theta
        self._window_length = window_length
        super().__init__(environment=environment, gamma=gamma, epsilon=epsilon, **kwargs)
        self._reward_history = {state: {action: [] for action in environment.get_actions()}
                                for state in environment.get_states()}
        self._reward_fun = {state: {action: 0 for action in environment.get_actions()}
                            for state in environment.get_states()}
        self._transition_history = {state: {action: []
                                            for action in environment.get_actions()}
                                    for state in environment.get_states()}
        self._transition_function = {state: {action: [1 / len(environment.get_states())] * len(environment.get_states())
                                             for action in environment.get_actions()}
                                     for state in environment.get_states()}
        self._predecessors = kwargs.get('predecessors', False)
        self._budget_ps = kwargs.get('budget_ps', None) # budget for prioritized sweeping
        self._budget_ts = kwargs.get('budget_ts', None) # budget for trajectory sampling
        self._maxLoops = kwargs.get('maxLoops', None) # budget for trajectory sampling
        self._beta_offline = kwargs.get('beta_offline', None) # budget for trajectory sampling
        self._beta_online = kwargs.get('beta_online', None) # budget for trajectory sampling
        self._replay_state = None # the mode of replay, either 'priotized sweeping' or 'trajectory'

        if self._predecessors and (self._replay_type not in ['prioritized', 'bidirectional']):
            raise ValueError('Predecessor search only makes sense while using prioritized sweeping')
    
    # Hidden methods unique to the MB agent ----------------------------------------------------------------------------
    def __known_actions__(self, state:int) -> list:
        """
        Returns all the known actions corresponding to a given state (i.e. the actions already taken)
        """
        possible_actions = super().__known_actions__(state)
        known_actions = []
        for action in possible_actions:
            cumul_history = [sum(transition) for transition in zip(*self._transition_history[state][action])]
            if cumul_history and sum(cumul_history) > 0:
                known_actions.append(action)
        return known_actions
    
    def __update_model__(self, state: int, action: str, arrival_state: int, reward=None) -> None:
        """
        Updates the world model based on the experienced transition
        :param state: The state in which the update takes place
        :param action: the action taken
        :param arrival_state: the state the agent arrived in after taking the action
        :param reward: the reward received over the state transition. If None, we're in pre-training mode and not
            learning a reward function
        """
        if reward is not None:
            self._reward_history[state][action].append(reward)
            if len(self._reward_history[state][action]) > self._window_length:
                self._reward_history[state][action].pop(0)
            self._reward_fun[state][action] = np.average(self._reward_history[state][action])

        transition = [0] * len(self._Q.keys())
        transition[arrival_state] = 1
        self._transition_history[state][action].append(transition)
        if len(self._transition_history[state][action]) > self._window_length:
            self._transition_history[state][action].pop(0)
        self._transition_function[state][action] = \
            np.sum(np.array(self._transition_history[state][action]), axis=0) / \
            np.sum(np.array(self._transition_history[state][action]))
        return
    
    def __one_step___value_iteration____(self, state: int, action: str) -> float:
        """
        Performs a single step of the value iteration algorithm
        """
        Q_t = self._Q[state][action]  # The current Q-value in (s, a)
        expected_V = 0  # The expected V-function of the arrival state
        for arrival_state in self._Q.keys():
            Q_max = self.__Q_max__(state=arrival_state)['value']
            expected_V += self._transition_function[state][action][arrival_state] * Q_max

        self._Q[state][action] = self._reward_fun[state][action] + self._gamma * expected_V
        if self._plotter is not None:
            self._plotter.update_Q_values(state=state, Q_max=self.__Q_max__(state)['value'])
        return self._Q[state][action] - Q_t

    # Hidden methods related to MB replay ------------------------------------------------------------------------------
    def __value_iteration__(self) -> float:
        """
        The value iteration algorithm
        """
        if self._plotter is not None:
            self._plotter.clear()
        max_Q_change = self._theta  # The biggest absolute Q-value change we experineced in the WHOLE state space
        while abs(max_Q_change) >= self._theta:
            max_Q_change = 0
            for state in self._Q.keys():
                for action in self._Q[state].keys():
                    delta_Q = self.__one_step___value_iteration____(state=state, action=action)
                    if abs(delta_Q) > abs(max_Q_change):
                        max_Q_change = delta_Q
        return max_Q_change

    def __trajectory_sampling__(self, state: int):
        """
        The trajectory sampling method of replay
        :param state: The state in which the trajectories start
        """
        if self._plotter is not None:
            self._plotter.clear()
        max_Q_change = 0
        delta_Q = 0
        curr_state = state
        for _ in range(self._buffer_size):
            if self._replay_type == 'bidirectional':
                action = self.action_selection(state=curr_state, beta=self._beta_offline)['action']
            else:
                action = self.action_selection(state=curr_state, beta=self._beta_online)['action']
            if not action:
                return ( curr_state,delta_Q )
            arrival_state = int(np.random.choice(list(self._Q.keys()), p=self._transition_function[state][action]))
            reward = self._reward_fun[state][action]
            delta_Q = self.reinforcement_learning(state=state, action=action, reward=reward,
                                                  arrival_state=arrival_state)
            max_Q_change = max(abs(delta_Q), max_Q_change)
            if reward > 0:  # If it is the end of a simulated episode
                if max_Q_change < self._replay_threshold:
                    return ( arrival_state, delta_Q )
                max_Q_change = 0
            curr_state = arrival_state

        return (curr_state, delta_Q)

    def __predecessor_search__(self, state: int, priority: float):
        """
        priority = delta_Q
        Performs the predecessor search and adds each one to the memeory buffer
        :param state: The state the predecessors of which we want to find
        :param priority: The priority of the state that we will back propagate to its predecessors
        """
        if abs(priority) < self._replay_threshold:
            return
        # For every possible action ...
        for action in self._Q[state].keys():
            predecessor_states = list(self._Q.keys())
            # And every possible (predecessor) state
            for predecessor in predecessor_states:
                # We check if there is a realistic chance of a transition taking place from the predecessor,
                # via the action to the given state
                cumul_history = [sum(transition) for transition in zip(*self._transition_history[predecessor][action])]
                if cumul_history and cumul_history[state] > 0 and \
                   self._transition_function[predecessor][action][state] > 0:
                    # If there is a possibility that the transition (predecessor, action, state) took place
                    # 1) We back propagate the priority to the predecessor
                    predecessor_priority = priority * self._gamma * \
                                           self._transition_function[predecessor][action][state]

                    if abs(predecessor_priority) > self._replay_threshold:
                        self.__store_event__(state=predecessor, action=action,
                                         reward=self._reward_fun[predecessor][action],
                                         arrival_state=state, priority=predecessor_priority)

    # Overwriting some of the paren class's public methods -------------------------------------------------------------
    def pre_train(self, action: str, arrival_state: int, reward: float) -> None:
        """
        Placeholder for the pre-training of the different types of agents
        """
        # overwrite the model with softmax policy
        action = self._softmax_policy(state=self._current_state, beta=self._beta_online)
        arrival_state = int(np.random.choice(list(self._Q.keys()), p=self._transition_function[self._current_state][action]))
        self.__update_model__(state=self._current_state, action=action, arrival_state=arrival_state, reward=None)
        super().pre_train(action=action, arrival_state=arrival_state, reward=reward)
        return

    def reinforcement_learning(self, action: str, arrival_state: int, reward: float, state=None,
                               terminated=False) -> float:
        """
        The MF agent will simply use Q-learning to update its Q-values
        :param action: the action taken
        :param arrival_state: the state the agent arrived in after taking the action
        :param reward: the reward received over the state transition
        :param state: if a state is specified, it means I am not learning the current state, ergo it is a replay step
        :param terminated: is this the end of an episode
        """
        curr_state = state

        if curr_state is None:
            curr_state = self._current_state
        super().reinforcement_learning(action=action, arrival_state=arrival_state, reward=reward, state=state,
                                       terminated=terminated)
        if state is None:  # Meaning that it is a real step
            self.__update_model__(state=curr_state, action=action, arrival_state=arrival_state, reward=reward)


        # obtain RPE and update the Q-values
        if self._replay_type is None:
            delta_Q = self.__value_iteration__()
        else:
            delta_Q = self.__one_step___value_iteration____(state=curr_state, action=action)

        # check if we need to store the event in the priority queue
        if state is None and self._replay_type not in [None, 'trajectory']:
            if self._replay_state == 'prioritized_sweeping':
                self.__store_event__(state=self._current_state, action=action, reward=reward, arrival_state=arrival_state,
                                     priority=delta_Q)
        if self._predecessors:
            self.__predecessor_search__(state=curr_state, priority=delta_Q)
        return delta_Q

    def memory_replay(self):
        """
        This function will add the option of trajectory sampling to the parent class's replay function.
        """
        #super().memory_replay()
        #if self._replay_type == 'trajectory':

        super().memory_replay()
        if self._replay_type == 'bidirectional':
            self.__bidirectional_search__()
        elif self._replay_type == 'trajectory':
            self.__trajectory_sampling__(self._current_state)
        return
        
    def __prioritized_sweeping__(self):
        """
        overrides the parent class's method
        Implements the prioritized sweeping algorithm in bidirectional search
        """
        # In case of prioritized sweeping, we will update the memory buffer real time
        delta_Q = 0
        if self._plotter is not None:
            self._plotter.clear()
        for _ in range(self._buffer_size):
            event = self._memory_buffer.popleft() # no need to remove the event, as it will be remove automatically if exceeds buffer size
            delta_Q = self.reinforcement_learning(state=event.state, action=event.action, reward=event.reward,
                                                  arrival_state=event.arrival_state)
            if not self._memory_buffer:
                return delta_Q
        return delta_Q

    def __bidirectional_search__(self):

        '''
        bidirectional search 
        
        prioritized sweeping with predecessors, followed by trajectory sampling

        '''

        nbLoops = 0
        while nbLoops < self._maxLoops:
            sum_RPE = 0
            nbLoops += 1
            nbPS = 0 # number of prioritized sweeping steps

            # bugeted prioritized sweeping
            while nbPS < self._budget_ps and len(self._memory_buffer) != 0:

                if self._memory_buffer[0].priority < self._replay_threshold:
                    break # break if the priority is below the threshold

                nbPS += 1
                self._replay_state = 'prioritized_sweeping'
                delta_Q = self.__prioritized_sweeping__()
                sum_RPE += abs(delta_Q)

            # budgeted trajectory sampling
            nbTS = 0
            state_in_buffer = False
            mental_curr_state = self._current_state
            while nbTS < self._budget_ts and not state_in_buffer:
                nbTS += 1
                # check if the current mental state  is in the memory buffer
                state_in_buffer = any(event.state == mental_curr_state for event in self._memory_buffer)

                # draw action from the softmax policy
                self._replay_state = 'trajectory'
                state, delta_Q = self.__trajectory_sampling__(mental_curr_state)
                sum_RPE += abs(delta_Q)
                mental_curr_state = state


            if sum_RPE < self._theta:
                break # break if the sum of RPE is below the threshold
<|MERGE_RESOLUTION|>--- conflicted
+++ resolved
@@ -3,10 +3,6 @@
 from plotter import *
 from collections import deque
 import copy
-<<<<<<< HEAD
-=======
-import copy
->>>>>>> 92fcb018
 
 
 class Event:
@@ -137,19 +133,11 @@
 
         # 1) Prepare the buffer that we are iterating through
         memory_buffer = copy.deepcopy(self._memory_buffer)
-<<<<<<< HEAD
-=======
-        memory_buffer = copy.deepcopy(self._memory_buffer)
->>>>>>> 92fcb018
         if self._replay_type == 'forward':
             memory_buffer.reverse()
             memory_buffer = deque(memory_buffer, maxlen=self._buffer_size)
         elif self._replay_type == 'random':
             tmp = list(memory_buffer)
-<<<<<<< HEAD
-=======
-            tmp = list(memory_buffer)
->>>>>>> 92fcb018
             random.shuffle(tmp)
             memory_buffer = deque(tmp, maxlen=self._buffer_size)
 
@@ -172,17 +160,6 @@
         Implements the prioritized sweeping algorithm
         """
         # In case of prioritized sweeping, we will update the memory buffer real time
-<<<<<<< HEAD
-        if self._plotter is not None:
-            self._plotter.clear()
-        for replay_step in range(self._buffer_size):
-            event = self._memory_buffer.popleft()
-            self.reinforcement_learning(state=event.state, action=event.action, reward=event.reward,
-                                                  arrival_state=event.arrival_state)
-            if not self._memory_buffer:
-                return
-        return
-=======
         if self._replay_type != 'bidirectional':
             delta_Q = 0
             if self._plotter is not None:
@@ -196,7 +173,6 @@
             return delta_Q
         else:
             pass # in case of bidirectional replay, placeholder for the bidirectional replay
->>>>>>> 92fcb018
 
     # Public methods to instruct the agent -----------------------------------------------------------------------------
     def get_pos(self) -> int:
