from experiment import *
from plotter import *
import time
from tqdm import tqdm
import matplotlib.pyplot as plt
from mplite import TaskManager, Task
from multiprocessing import Pool, TimeoutError
import traceback
import os


def run_with_visuals(exp_params: dict, agent_params: dict, key: list, plot_from: int) -> None:
    """
    Runs a single experiment and visualizes it in a video-like format
    """
    environment = MattarDawMaze()
    agent_params[key[0]][key[1]]['environment'] = environment
    agent_params[key[0]][key[1]]['plot_from'] = plot_from
    agent = None
    if key[0] == 'MF':
        agent = MFagent(**agent_params[key[0]][key[1]])
    elif key[0] == 'MB':
        agent = MBagent(**agent_params[key[0]][key[1]])
    elif key[0] == 'BD':
        agent = MBagent_BD(**agent_params[key[0]][key[1]])
    print('Pre-training...')
    run_pre_training(exp_params=exp_params, environment=environment, agent=agent)
    print('\tDone.\nRunning experiment...')
    run_experiment(exp_params=exp_params, environment=environment, agent=agent,
                   replay_threshold=agent_params[key[0]][key[1]]['replay_threshold'])


def pretrain_run(exp_params: dict, environment: Environment, agent: RLagent, replay_threshold=None):
    """
    Runs a single experiment from pre-training to completion, and stores the corresponding data
    """
    run_pre_training(exp_params=exp_params, environment=environment, agent=agent)
    start = time.time()
    reward_rate = run_experiment(exp_params=exp_params, environment=environment, agent=agent,
                                 replay_threshold=replay_threshold)
    run_time = time.time() - start
    return reward_rate, run_time

def pretrain_run_adaptive(exp_params: dict, environment: Environment, agent: RLagent, replay_threshold=None):

    run_pre_training(exp_params=exp_params, environment=environment, agent=agent)
    start = time.time()
    reward_rate = run_experiment_adaptive(exp_params=exp_params, environment=environment, agent=agent, replay_threshold=replay_threshold)
    run_time = time.time() - start
    return reward_rate, run_time


def run_in_parallel(exp_params: dict, agent_params: dict, keys: list, nr_of_runs: int, mode='default') -> None:
    """
    Runs nr_of_runs experiments for all agents specified and plots the corresponding reward rates.
    Uses parallel processing to speed it up
    mode: 'default' for normal run, 'adaptive' for experiments with changing rewards 
    """
    reward_rates = {f'{key[0]}_{key[1]}': [] for key in keys}
    run_times = {f'{key[0]}_{key[1]}': [] for key in keys}
    for key in keys:
        tasks = []
        results = []
        for _ in range(nr_of_runs):
            environment = MattarDawMaze()
            agent = create_agent(key, environment, agent_params)

# If you cannot execute code in parallel -------------------------------------------------------------------------------
            # results.append(pretrain_run(exp_params, environment, agent, agent_params[key[0]][key[1]]['replay_threshold']))
# ----------------------------------------------------------------------------------------------------------------------
# If you can execute code in parallel ----------------------------------------------------------------------------------
        #     ta = Task(pretrain_run,
        #               *(exp_params, environment, agent, agent_params[key[0]][key[1]]['replay_threshold']))
        #     tasks.append(ta)
        # with TaskManager() as tm:
        #     results = tm.execute(tasks)
# ----------------------------------------------------------------------------------------------------------------------
# alternative parallel execution using multiprocessing ---------------------------------------------------------------

            args = (exp_params, environment, agent, agent_params[key[0]][key[1]]['replay_threshold'], mode)
            tasks.append(args)
        with Pool(processes=8) as pool:  # Safer worker count
            results = []
            # Submit ALL tasks first
            async_results = [
                pool.apply_async(safe_pretrain_run, task_args)
                for task_args in tasks
            ]
            
            # Collect results AS THEY COMPLETE
            for async_res in tqdm(async_results, 
                                desc=f'Running {key[0]} {key[1]}',
                                total=len(tasks)):
                try:
                    # Timeout per task = 10 minutes
                    res = async_res.get(timeout=600)
                    results.append(res)
                except TimeoutError:
                    print(f'Timeout for task')
                except Exception as e:
                    print(f'Error: {e}')
        
        # 3. Store results
        for res in results:
<<<<<<< HEAD
            reward_rates[f'{key[0]}_{key[1]}'].append(res[0])
            run_times[f'{key[0]}_{key[1]}'].append(res[1])
            print(res)
=======
            if res:  # Skip failed tasks
                reward_rates[f"{key[0]}_{key[1]}"].append(res[0])
                run_times[f"{key[0]}_{key[1]}"].append(res[1])


>>>>>>> 92fcb018
    for key in keys:
        # print(f'Agent {key[0]} {key[1]}: \t\t\t{np.mean(run_times[f"{key[0]}_{key[1]}"])} sec')
        pass
    ax = plot_reward_rates(reward_rates)
    ax.axhline(y=10 / 14, linewidth=2, color='0.3', ls='--')
    ax.axhline(y=10 / 16, linewidth=2, color='0.3', ls='--')
    plt.show()

def safe_pretrain_run(exp_params, env, agent, threshold, mode):
    try:
        if mode == 'adaptive':
            return pretrain_run_adaptive(exp_params, env, agent, threshold)
        else:
            return pretrain_run(exp_params, env, agent, threshold)
    except Exception as e:
        traceback.print_exc()
        return None

# Helper function for agent creation
def create_agent(key, env, agent_params):
    params = agent_params[key[0]][key[1]].copy()
    params.update(environment=env, plot_from=None)
    
    if key[0] == 'MF':
        return MFagent(**params)
    elif key[0] == 'MB':
        return MBagent(**params)
    elif key[0] == 'BD':
        return MBagent_BD(**params)

def main():
    # The experiment ---------------------------------------------------------------------------------------------------
    exp_params = {
        'nr_of_episodes': 100,  # ------------------- How many episodes we want to model
        'pre_training_steps': 10000,  # -------------- How many steps of pre-training are preformed before learning
        'obstruct_corridor': None,  # ---------------- Leftover from the previous TP, used for the TolmanMaze environment
        'max_steps': 10000,  # --------------------- How many steps we allow the agent to take in each episode
        'abruptive_episode': 50, # ------------------ The episode in which the reward changes abruptly
    }

    # The agents -------------------------------------------------------------------------------------------------------
    agent_params = {'MF': {}, 'MB': {}, 'BD':{}}
    agent_params['MF']['classic'] = {
        'gamma': 0.9,  # ---------------------------- The discount factor
        'epsilon': 0.05,  # ------------------------- For the epsilon-greedy action selection
        'alpha': 0.3,  # ---------------------------- The learning rate of the MF agent
        'replay_type': None,  # --------------------- The type of replay to be used
        'max_replay': 50,  # ------------------------ The number of replay staps allowed
        'replay_threshold': 0.0001  # ---------------- The minimum change in Q-values eliciting a replay event
    }
    agent_params['MF']['random'] = agent_params['MF']['classic'].copy()
    agent_params['MF']['random']['replay_type'] = 'random'

    agent_params['MF']['forward'] = agent_params['MF']['classic'].copy()
    agent_params['MF']['forward']['replay_type'] = 'forward'

    agent_params['MF']['backward'] = agent_params['MF']['classic'].copy()
    agent_params['MF']['backward']['replay_type'] = 'backward'

    agent_params['MF']['prioritized'] = agent_params['MF']['classic'].copy()
    agent_params['MF']['prioritized']['replay_type'] = 'prioritized'

    agent_params['MB']['classic'] = {
        'gamma': 0.9,  # ---------------------------- The discount factor
        # 'epsilon': 0.05,  # ------------------------- For the epsilon-greedy action selection
        'theta': 0.1,  # -------------------------- The threshold of the MB agent
        'window_length': 10,  # --------------------- The window for the model learning (MB)
        'replay_type': None,  # --------------------- The type of replay to be used
        'max_replay': 50,  # ------------------------ The number of replay staps allowed
        'replay_threshold': 0.0001,  # ---------------- The minimum change in Q-values eliciting a replay event
        'beta_offline': 10, # offline exploration/exploitation trade-off
        'beta_online': 20, # online exploration/exploitation trade-off
    }


    agent_params['BD']['bidirectional'] = {
        'gamma': 0.9,  # ---------------------------- The discount factor
        # 'epsilon': 0.05,  # ------------------------- For the epsilon-greedy action selection
        'theta': 0.1,  # -------------------------- The threshold of the MB agent
        'window_length': 10,  # --------------------- The window for the model learning (MB)
        'replay_type': 'bidirectional',  # --------------------- The type of replay to be used
        'max_replay': 50,  # ------------------------ The number of replay staps allowed
        'replay_threshold': 0.0001,  # ---------------- The minimum change in Q-values eliciting a replay event
        'maxLoops': 10,  # ------------------ The maximum number of loops to be performed in the bidirectional replay
        'budget_ps': 10, # ------------------- The budget for the predecessor sampling
        'budget_ts': 10, # ----------------- The budget for the trajectory sampling
        'beta_offline': 10, # offline exploration/exploitation trade-off
        'beta_online': 20, # online exploration/exploitation trade-off
    }


    agent_params['MB']['random'] = agent_params['MB']['classic'].copy()
    agent_params['MB']['random']['replay_type'] = 'random'

    agent_params['MB']['forward'] = agent_params['MB']['classic'].copy()
    agent_params['MB']['forward']['replay_type'] = 'forward'

    agent_params['MB']['backward'] = agent_params['MB']['classic'].copy()
    agent_params['MB']['backward']['replay_type'] = 'backward'

    agent_params['MB']['prioritized'] = agent_params['MB']['classic'].copy()
    agent_params['MB']['prioritized']['replay_type'] = 'prioritized'

    agent_params['MB']['predecessor'] = agent_params['MB']['classic'].copy()
    agent_params['MB']['predecessor']['replay_type'] = 'prioritized'
    agent_params['MB']['predecessor']['predecessors'] = True

    agent_params['MB']['trajectory'] = agent_params['MB']['classic'].copy()
    agent_params['MB']['trajectory']['replay_type'] = 'trajectory'

    agent_params['BD']['random'] = agent_params['MB']['classic'].copy()
    agent_params['BD']['random']['replay_type'] = 'random'

    agent_params['BD']['forward'] = agent_params['MB']['classic'].copy()
    agent_params['BD']['forward']['replay_type'] = 'forward'

    agent_params['BD']['backward'] = agent_params['MB']['classic'].copy()
    agent_params['BD']['backward']['replay_type'] = 'backward'

    agent_params['BD']['prioritized'] = agent_params['MB']['classic'].copy()
    agent_params['BD']['prioritized']['replay_type'] = 'prioritized'

    agent_params['BD']['predecessor'] = agent_params['MB']['classic'].copy()
    agent_params['BD']['predecessor']['replay_type'] = 'prioritized'
    agent_params['BD']['predecessor']['predecessors'] = True

    agent_params['BD']['bidirectional']['replay_type']     = 'bidirectional'
    agent_params['BD']['bidirectional']['predecessors']     = True
    




    # ------------------------------------------------------------------------------------------------------------------
    # # Task 1 -----------------------------------------------------------------------------------------------------------
    # agents_to_run = [
    #     ['MF', 'classic'],
    #     ['MB', 'classic']
    # ]
    # run_in_parallel(exp_params=exp_params, agent_params=agent_params, keys=agents_to_run, nr_of_runs=30)
    # # run_with_visuals(exp_params=exp_params, agent_params=agent_params, key=['MF', 'classic'], plot_from=1)
    # # run_with_visuals(exp_params=exp_params, agent_params=agent_params, key=['MB', 'classic'], plot_from=1)

    # # Task 2 -----------------------------------------------------------------------------------------------------------
    # agents_to_run = [
    #     ['MF', 'classic'],
    #     ['MB', 'classic'],
    #     ['MF', 'random'],
    #     ['MF', 'forward'],
    #     ['MF', 'backward']
    # ]
    # # run_in_parallel(exp_params=exp_params, agent_params=agent_params, keys=agents_to_run, nr_of_runs=30)
    # # run_with_visuals(exp_params=exp_params, agent_params=agent_params, key=['MF', 'random'], plot_from=1)
    # # run_with_visuals(exp_params=exp_params, agent_params=agent_params, key=['MF', 'forward'], plot_from=1)
    # # run_with_visuals(exp_params=exp_params, agent_params=agent_params, key=['MF', 'backward'], plot_from=1)

    # # Task 3 -----------------------------------------------------------------------------------------------------------
    # agents_to_run = [
    #     ['MF', 'classic'],
    #     ['MF', 'random'],
    #     ['MF', 'forward'],
    #     ['MF', 'backward'],
    #     ['MF', 'prioritized']
    # ]
    # # run_in_parallel(exp_params=exp_params, agent_params=agent_params, keys=agents_to_run, nr_of_runs=30)
    # # run_with_visuals(exp_params=exp_params, agent_params=agent_params, key=['MF', 'prioritized'], plot_from=1)

    # # Task 4 -----------------------------------------------------------------------------------------------------------
    # agents_to_run = [
    #     ['MB', 'classic'],
    #     ['MB', 'random'],
    #     ['MB', 'forward'],
    #     ['MB', 'backward'],
    #     ['MB', 'prioritized']
    # ]
    # # run_in_parallel(exp_params=exp_params, agent_params=agent_params, keys=agents_to_run, nr_of_runs=30)

    # Task 5 -----------------------------------------------------------------------------------------------------------
    agents_to_run = [
        # ['MF', 'classic'],
        # ['MB', 'classic'],
<<<<<<< HEAD
        # ['MF', 'prioritized'],
        # ['MB', 'prioritized'],
        # ['MB', 'predecessor'],
        ['MB', 'bidirectional']
    ]
    # run_in_parallel(exp_params=exp_params, agent_params=agent_params, keys=agents_to_run, nr_of_runs=30)
    run_with_visuals(exp_params=exp_params, agent_params=agent_params, key=['MB', 'bidirectional'], plot_from=1)
=======
        ['MB', 'forward'], 
        ['MB', 'backward'],
        ['MB', 'prioritized'],
        ['MB', 'trajectory'],
        ['BD', 'bidirectional']
    ]
    mode = 'adaptive'  # 'default' for normal run, 'adaptive' for experiments with changing rewards
    run_in_parallel(exp_params=exp_params, agent_params=agent_params, keys=agents_to_run, nr_of_runs=30, mode=mode)
    # run_with_visuals(exp_params=exp_params, agent_params=agent_params, key=['BD', 'bidirectional'], plot_from=1)
>>>>>>> 92fcb018
    # run_with_visuals(exp_params=exp_params, agent_params=agent_params, key=['MB', 'predecessor'], plot_from=1)

    # # Bonus task -------------------------------------------------------------------------------------------------------
    # agents_to_run = [
    #     ['MB', 'classic'],
    #     ['MB', 'forward'],
    #     ['MB', 'trajectory']
    # ]
    # run_in_parallel(exp_params=exp_params, agent_params=agent_params, keys=agents_to_run, nr_of_runs=30)
    # run_with_visuals(exp_params=exp_params, agent_params=agent_params, key=['MB', 'forward'], plot_from=20)
    # run_with_visuals(exp_params=exp_params, agent_params=agent_params, key=['MB', 'trajectory'], plot_from=20)

if __name__ == '__main__':
    main()

from plotter import MattarDawMazePlot

# After training, you’ll have an agent with Q-table.
# Initialize the plotter with any valid current_state and the list of max-Q per state:
init_Q_max_list = [agent._RLagent__Q_max__(s)['value'] for s in agent._Q.keys()]
maze_plot = MattarDawMazePlot(current_state=agent.get_pos(),
                              Q_values=init_Q_max_list)

# Now simply call:
maze_plot.plot_state_value_heatmap()<|MERGE_RESOLUTION|>--- conflicted
+++ resolved
@@ -102,17 +102,11 @@
         
         # 3. Store results
         for res in results:
-<<<<<<< HEAD
-            reward_rates[f'{key[0]}_{key[1]}'].append(res[0])
-            run_times[f'{key[0]}_{key[1]}'].append(res[1])
-            print(res)
-=======
             if res:  # Skip failed tasks
                 reward_rates[f"{key[0]}_{key[1]}"].append(res[0])
                 run_times[f"{key[0]}_{key[1]}"].append(res[1])
 
 
->>>>>>> 92fcb018
     for key in keys:
         # print(f'Agent {key[0]} {key[1]}: \t\t\t{np.mean(run_times[f"{key[0]}_{key[1]}"])} sec')
         pass
@@ -294,15 +288,6 @@
     agents_to_run = [
         # ['MF', 'classic'],
         # ['MB', 'classic'],
-<<<<<<< HEAD
-        # ['MF', 'prioritized'],
-        # ['MB', 'prioritized'],
-        # ['MB', 'predecessor'],
-        ['MB', 'bidirectional']
-    ]
-    # run_in_parallel(exp_params=exp_params, agent_params=agent_params, keys=agents_to_run, nr_of_runs=30)
-    run_with_visuals(exp_params=exp_params, agent_params=agent_params, key=['MB', 'bidirectional'], plot_from=1)
-=======
         ['MB', 'forward'], 
         ['MB', 'backward'],
         ['MB', 'prioritized'],
@@ -312,7 +297,6 @@
     mode = 'adaptive'  # 'default' for normal run, 'adaptive' for experiments with changing rewards
     run_in_parallel(exp_params=exp_params, agent_params=agent_params, keys=agents_to_run, nr_of_runs=30, mode=mode)
     # run_with_visuals(exp_params=exp_params, agent_params=agent_params, key=['BD', 'bidirectional'], plot_from=1)
->>>>>>> 92fcb018
     # run_with_visuals(exp_params=exp_params, agent_params=agent_params, key=['MB', 'predecessor'], plot_from=1)
 
     # # Bonus task -------------------------------------------------------------------------------------------------------
